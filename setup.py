--- conflicted
+++ resolved
@@ -4,11 +4,8 @@
     name='esupy',
     version='0.1.8',
     packages=['esupy'],
-<<<<<<< HEAD
     include_package_data=True,
-=======
     python_requires=">=3.7",
->>>>>>> d1de7df6
     install_requires=['requests>=2.22.0',
                       'appdirs>=1.4.3',
                       'pandas>=1.1.0',
