--- conflicted
+++ resolved
@@ -21,15 +21,9 @@
 
 class Paths:
     def __init__(self):
-<<<<<<< HEAD
         self.local_path = Path(appdirs.user_data_dir())
-        self.remote_path = 'https://edap-ord-data-commons.s3.amazonaws.com/'
+        self.remote_path = 'https://dmap-data-commons-ord.s3.amazonaws.com/'
     # TODO: rename as DataPaths {.local, .remote}
-=======
-        self.local_path = appdirs.user_data_dir()
-        self.remote_path = 'https://dmap-data-commons-ord.s3.amazonaws.com/'
-
->>>>>>> 60a7d9cf
 
 class FileMeta:
     def __init__(self):
@@ -94,7 +88,6 @@
                 # if there is a dictionary with specific subdirectories
                 # based on end of filename, modify the subdirectory
                 if kwargs != {}:
-<<<<<<< HEAD
                     if 'subdir_dict' in kwargs:
                         for k, v in kwargs['subdir_dict'].items():
                             if fname.endswith(k):
@@ -104,23 +97,10 @@
                 file = folder / fname
                 with file.open('wb') as fi:
                     fi.write(r.content)
-                log.info(f'{fname} saved to {folder}')
-=======
-                    if 'subdirectory_dict' in kwargs:
-                        for k, v in kwargs['subdirectory_dict'].items():
-                            if f.endswith(k):
-                                subdirectory = v
-                folder = os.path.realpath(paths.local_path
-                                          + '/' + subdirectory)
-                file = folder + "/" + f
-                create_paths_if_missing(file)
-                log.info(f'{f} downloaded from'
-                         f' {paths.remote_path}index.html?prefix='
+                log.info(f'{fname} downloaded from '
+                         f'{paths.remote_path}index.html?prefix='
                          f'{file_meta.tool}/{file_meta.category} and saved to '
                          f'{folder}')
-                with open(file, 'wb') as f:
-                    f.write(r.content)
->>>>>>> 60a7d9cf
     return status
 
 
